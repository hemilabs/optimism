--- conflicted
+++ resolved
@@ -269,16 +269,7 @@
 		return err
 	}
 
-<<<<<<< HEAD
-	initialize, ok := optimismPortalABI.Methods["initialize"]
-	if !ok {
-		return fmt.Errorf("no initialize method")
-	}
-
 	var superchainConfigGuardian common.Address
-=======
-	var portalGuardian common.Address
->>>>>>> b0c8bbf6
 	if config != nil {
 		superchainConfigGuardian = config.SuperchainConfigGuardian
 	} else {
@@ -293,16 +284,7 @@
 		superchainConfigGuardian = guardian
 	}
 
-<<<<<<< HEAD
-	calldata, err := initialize.Inputs.PackValues([]any{
-		common.HexToAddress(list.L2OutputOracleProxy.String()),
-		superchainConfigGuardian,
-		common.HexToAddress(chainConfig.SystemConfigAddr.String()),
-		false,
-	})
-=======
-	calldata, err := optimismPortalABI.Pack("initialize", common.HexToAddress(list.L2OutputOracleProxy.String()), portalGuardian, common.HexToAddress(chainConfig.SystemConfigAddr.String()), false)
->>>>>>> b0c8bbf6
+	calldata, err := optimismPortalABI.Pack("initialize", common.HexToAddress(list.L2OutputOracleProxy.String()), superchainConfigGuardian, common.HexToAddress(chainConfig.SystemConfigAddr.String()))
 	if err != nil {
 		return err
 	}
@@ -404,14 +386,9 @@
 		OptimismMintableERC20Factory: common.HexToAddress(list.OptimismMintableERC20FactoryProxy.String()),
 	}
 
-<<<<<<< HEAD
-	calldata, err := initialize.Inputs.PackValues([]any{
-		systemConfigOwner,
-=======
 	calldata, err := systemConfigABI.Pack(
 		"initialize",
-		finalSystemOwner,
->>>>>>> b0c8bbf6
+		systemConfigOwner,
 		gasPriceOracleOverhead,
 		gasPriceOracleScalar,
 		batcherHash,
